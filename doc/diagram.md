--- conflicted
+++ resolved
@@ -57,75 +57,6 @@
 
 ```mermaid
 classDiagram
-<<<<<<< HEAD
-    %% Existing Core Classes (Keep as-is)
-    class TaskClassifier {
-        +classify(request) ClassificationResponse
-    }
-    
-    class DatasetManager {
-        +load_dataset(name) DatasetContent
-        +save_dataset(name, content) void
-    }
-    
-    %% MVP Batching Classes (Simplified)
-    class TaskBatcher {
-        +find_tasks_by_type(results, type) List[ClassificationResult]
-        +create_batch(tasks, name) TaskBatch
-        +get_batch_summary(tasks) BatchSummary
-    }
-    
-    class BatchManager {
-        +save_batch(batch) void
-        +load_batches() List[TaskBatch]
-        +delete_batch(name) void
-    }
-    
-    %% Simplified Models (MVP Only)
-    class TaskBatch {
-        +name: str
-        +task_type: str
-        +task_ids: List[str]
-        +estimated_hours: float
-        +created_date: str
-    }
-    
-    class BatchSummary {
-        +materials: List[str]
-        +tools: List[str]
-        +projects_involved: List[str]
-        +total_tasks: int
-    }
-    
-    %% Existing Models (Reference only)
-    class ClassificationResult {
-        +task: str
-        +suggested_project: str
-        +confidence: float
-        +extracted_tags: List[str]
-        +estimated_duration: str
-    }
-    
-    class DatasetContent {
-        +reference_tasks: List[ReferenceTask]
-        +projects: List[Project]
-        +inbox_tasks: List[str]
-    }
-    
-    %% Relationships (Simplified)
-    TaskClassifier --> DatasetContent
-    TaskClassifier --> ClassificationResult
-    TaskBatcher --> ClassificationResult
-    TaskBatcher --> TaskBatch
-    TaskBatcher --> BatchSummary
-    BatchManager --> TaskBatch
-    DatasetManager --> DatasetContent
-    
-    %% Notes
-    note for TaskBatcher "MVP: Simple filtering by tags\nNo complex optimization"
-    note for BatchSummary "MVP: Extract from task descriptions\nNo external material database"
-    note for BatchManager "MVP: File-based storage\nReuse DatasetManager pattern"
-=======
     %% Core Models
     class Task {
         -properties
@@ -260,5 +191,4 @@
     
     SaveDatasetRequest --> DatasetContent : references
     SaveDatasetResponse --> DatasetContent : references
->>>>>>> 43fbabb8
 ```