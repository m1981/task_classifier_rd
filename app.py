--- conflicted
+++ resolved
@@ -1,11 +1,7 @@
 
 import streamlit as st
 import anthropic
-<<<<<<< HEAD
-from services import DatasetManager, PromptBuilder, ResponseParser, TaskClassifier, TaskBatcher, BatchManager
-=======
 from services import DatasetManager, PromptBuilder, ResponseParser, TaskClassifier, SaveDatasetCommand, DatasetProjector
->>>>>>> 43fbabb8
 from models import ClassificationRequest, Project
 from models.dtos import SaveDatasetRequest
 
@@ -34,14 +30,6 @@
     }
 
 services = get_services()
-
-@st.cache_resource
-def get_batch_services():
-    task_batcher = TaskBatcher()
-    batch_manager = BatchManager()
-    return task_batcher, batch_manager
-
-task_batcher, batch_manager = get_batch_services()
 
 # Results table at top (if available)
 if 'response' in st.session_state and st.session_state.response.results:
@@ -112,50 +100,8 @@
                         st.write(f"- Alternatives: {alternatives}")
                     st.write(f"- Reasoning: {result.reasoning}")
                     st.write("---")
-    else:
-        st.info("👆 Load a dataset and run classification to see results table here")
-
-    st.subheader("🔨 Task Batching")
-    
-    # Step 1: Select Type
-    available_types = set()
-    for result in st.session_state.response.results:
-        available_types.update(result.extracted_tags)
-    
-    task_type = st.selectbox("Select task type for batching:", sorted(available_types))
-    
-    if st.button("🔍 Find Similar Tasks"):
-        analysis = task_batcher.find_similar_tasks(st.session_state.response.results, task_type)
-        st.session_state.batch_analysis = analysis
-        st.rerun()
-    
-    # Step 2: Review Analysis
-    if 'batch_analysis' in st.session_state:
-        analysis = st.session_state.batch_analysis
-        
-        st.write(f"**Found {len(analysis.matching_tasks)} {task_type} tasks**")
-        st.write(f"**Estimated time:** {analysis.total_time_estimate}")
-        
-        col1, col2 = st.columns(2)
-        with col1:
-            st.write("**Materials:**")
-            for material in analysis.consolidated_materials:
-                st.write(f"• {material}")
-        
-        with col2:
-            st.write("**Tools:**")
-            for tool in analysis.consolidated_tools:
-                st.write(f"• {tool}")
-        
-        # Step 3: Create Batch
-        batch_name = st.text_input("Batch name:", f"{task_type.title()} Batch")
-        
-        if st.button("🔨 Create Batch"):
-            batch = task_batcher.create_batch(analysis, batch_name)
-            batch_manager.save_batch(batch)
-            st.success(f"✅ Created batch: {batch_name}")
-            del st.session_state.batch_analysis
-            st.rerun()
+else:
+    st.info("👆 Load a dataset and run classification to see results table here")
 
 # Two column layout
 col1, col2 = st.columns([1, 1])
